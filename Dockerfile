<<<<<<< HEAD
FROM python:alpine

RUN echo "@testing http://dl-4.alpinelinux.org/alpine/edge/testing" >> /etc/apk/repositories \
 && echo "@community http://dl-4.alpinelinux.org/alpine/edge/community" >> /etc/apk/repositories \
 && apk update \
 && apk add --update git g++ libc-dev tcl tk lapack-dev@community openblas@community gfortran libpq \
                     libjpeg-turbo-dev postgresql-dev cyrus-sasl-dev libmemcached-dev geos@testing gettext librsvg-dev \
 && mkdir /etc/c3nav \
 && mkdir /data \
 && mkdir /data/map \
 && ln -s /usr/include/locale.h /usr/include/xlocale.h
=======
FROM python:slim

RUN apt-get update && apt-get install -y git build-essential \
    libpq-dev libmysqlclient-dev libmemcached-dev libgeos-dev gettext \
    librsvg2-bin --no-install-recommends \
 && apt-get clean \
 && rm -rf /var/lib/apt/lists/* \
 && mkdir /etc/c3nav && mkdir /data && mkdir /data/map
>>>>>>> bf5ea6a6

COPY src /c3nav/src
WORKDIR /c3nav/src

COPY deployment/docker/c3nav.bash /usr/local/bin/c3nav

<<<<<<< HEAD
RUN pip install -U pip wheel setuptools
RUN pip install matplotlib --only-binary :all:
RUN pip install -r requirements.txt -r requirements/production-extra.txt -r requirements/htmlmin.txt
                -r requirements/postgres.txt -r requirements/memcached.txt -r requirements/redis.txt gunicorn \

 && chmod +x /usr/local/bin/c3nav

RUN python manage.py collectstatic --no-input \
 &&	python manage.py compress \
 &&	python manage.py compilemessages

EXPOSE 8000

=======
RUN pip install -r requirements.txt -r requirements/mysql.txt -r requirements/postgres.txt \
	-r requirements/memcached.txt -r requirements/redis.txt gunicorn \
 && mkdir /static \
 && chmod +x /usr/local/bin/c3nav

>>>>>>> bf5ea6a6
ENTRYPOINT ["c3nav"]
CMD ["all"]<|MERGE_RESOLUTION|>--- conflicted
+++ resolved
@@ -1,16 +1,3 @@
-<<<<<<< HEAD
-FROM python:alpine
-
-RUN echo "@testing http://dl-4.alpinelinux.org/alpine/edge/testing" >> /etc/apk/repositories \
- && echo "@community http://dl-4.alpinelinux.org/alpine/edge/community" >> /etc/apk/repositories \
- && apk update \
- && apk add --update git g++ libc-dev tcl tk lapack-dev@community openblas@community gfortran libpq \
-                     libjpeg-turbo-dev postgresql-dev cyrus-sasl-dev libmemcached-dev geos@testing gettext librsvg-dev \
- && mkdir /etc/c3nav \
- && mkdir /data \
- && mkdir /data/map \
- && ln -s /usr/include/locale.h /usr/include/xlocale.h
-=======
 FROM python:slim
 
 RUN apt-get update && apt-get install -y git build-essential \
@@ -19,33 +6,19 @@
  && apt-get clean \
  && rm -rf /var/lib/apt/lists/* \
  && mkdir /etc/c3nav && mkdir /data && mkdir /data/map
->>>>>>> bf5ea6a6
 
 COPY src /c3nav/src
 WORKDIR /c3nav/src
 
 COPY deployment/docker/c3nav.bash /usr/local/bin/c3nav
 
-<<<<<<< HEAD
-RUN pip install -U pip wheel setuptools
-RUN pip install matplotlib --only-binary :all:
-RUN pip install -r requirements.txt -r requirements/production-extra.txt -r requirements/htmlmin.txt
-                -r requirements/postgres.txt -r requirements/memcached.txt -r requirements/redis.txt gunicorn \
-
- && chmod +x /usr/local/bin/c3nav
-
-RUN python manage.py collectstatic --no-input \
- &&	python manage.py compress \
- &&	python manage.py compilemessages
-
-EXPOSE 8000
-
-=======
 RUN pip install -r requirements.txt -r requirements/mysql.txt -r requirements/postgres.txt \
 	-r requirements/memcached.txt -r requirements/redis.txt gunicorn \
  && mkdir /static \
  && chmod +x /usr/local/bin/c3nav
+ && python manage.py collectstatic --no-input \
+ &&	python manage.py compress \
+ &&	python manage.py compilemessages
 
->>>>>>> bf5ea6a6
 ENTRYPOINT ["c3nav"]
 CMD ["all"]